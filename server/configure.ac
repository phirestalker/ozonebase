AC_PREREQ(2.59)
AC_INIT(oz,2.0.0a,support@zoneminder.com,ZoneMinder,http://www.zoneminder.com/downloads.html)
AM_INIT_AUTOMAKE
AC_CONFIG_SRCDIR(src/base)
AM_CONFIG_HEADER(config.h)
AC_CONFIG_MACRO_DIR([m4])

PATH_BUILD=`pwd`
AC_SUBST(PATH_BUILD)
TIME_BUILD=`date +'%s'`
AC_SUBST(TIME_BUILD)

CPPFLAGS="$CPPFLAGS -D__STDC_CONSTANT_MACROS"

AC_ARG_VAR(OZ_USER,[Name of ZoneMinder user, zoneminder])
if test "$OZ_USER" == ""; then
    AC_SUBST(OZ_USER,[zoneminder])
fi
<<<<<<< HEAD
AC_ARG_VAR(ZM_RUNDIR,[Location of transient process files, default /var/run/zm])
if test "$ZM_RUNDIR" == ""; then
    AC_SUBST(ZM_RUNDIR,[/var/run/zm])
=======
AC_ARG_VAR(OZ_WEB_DIR,[Location to install web GUI html files, default /opt/oz2/web/html])
if test "$OZ_WEB_DIR" == ""; then
    AC_SUBST(OZ_WEB_DIR,$prefix/web/html)
fi
AC_ARG_VAR(OZ_CGI_DIR,[Location to install web GUI cgi files, default /opt/oz2/web/cgi-bin])
if test "$OZ_CGI_DIR" == ""; then
    AC_SUBST(OZ_CGI_DIR,$prefix/web/cgi-bin)
fi
AC_ARG_VAR(OZ_WEB_HOST,[Hostname for virtual hosting, default current host name])
if test "$OZ_WEB_HOST" == ""; then
    AC_SUBST(OZ_WEB_HOST,`hostname`)
fi
AC_ARG_VAR(OZ_DB_HOST,[Hostname where ZoneMinder database located, default localhost])
if test "$OZ_DB_HOST" == ""; then
    AC_SUBST(OZ_DB_HOST,[localhost])
fi
AC_ARG_VAR(OZ_DB_NAME,[Name of ZoneMinder database, default oz])
if test "$OZ_DB_NAME" == ""; then
    AC_SUBST(OZ_DB_NAME,[oz])
fi
AC_ARG_VAR(OZ_DB_USER,[Name of ZoneMinder database user, default ozuser])
if test "$OZ_DB_USER" == ""; then
    AC_SUBST(OZ_DB_USER,[ozuser])
fi
AC_ARG_VAR(OZ_DB_PASS,[Password of ZoneMinder database user, default ozpass])
if test "$OZ_DB_PASS" == ""; then
    AC_SUBST(OZ_DB_PASS,[ozpass])
fi
AC_ARG_VAR(OZ_SSL_LIB,[Library to use for ssl functions, default gnutls])
if test "$OZ_SSL_LIB" == ""; then
    AC_SUBST(OZ_SSL_LIB,gnutls)
fi
AC_ARG_VAR(OZ_MYSQL_ENGINE,[MySQL engine to use with database, default MyISAM])
if test "$OZ_MYSQL_ENGINE" == ""; then
    AC_SUBST(OZ_MYSQL_ENGINE,MyISAM)
fi
AC_ARG_VAR(OZ_RUNDIR,[Location of transient process files, default /var/run/oz])
if test "$OZ_RUNDIR" == ""; then
    AC_SUBST(OZ_RUNDIR,[/var/run/oz])
>>>>>>> ac9b99f9
fi
AC_ARG_VAR(OZ_TMPDIR,[Location of temporary files, default /tmp/oz])
if test "$OZ_TMPDIR" == ""; then
    AC_SUBST(OZ_TMPDIR,[/tmp/oz])
fi
AC_ARG_VAR(OZ_LOGDIR,[Location of generated log files, default /var/log/oz])
if test "$OZ_LOGDIR" == ""; then
    AC_SUBST(OZ_LOGDIR,[/var/log/oz])
fi
<<<<<<< HEAD
=======
AC_ARG_VAR(OZ_LIBARCH,[Architecture specific library path, default lib, try lib64 on 64 bit systems])
if test "$OZ_LIBARCH" == ""; then
    AC_SUBST(OZ_LIBARCH,[/lib])
fi
>>>>>>> ac9b99f9

ENABLE_V4L=yes
AC_ARG_ENABLE(video4linux,
    [  --enable-video4linux=<yes|no> enable or disabled video4linux support, default enabled],
    [ENABLE_V4L=$enable_video4linux],
    AC_MSG_WARN([[You can call configure with the --enable-video4linux=<yes|no> or --disable-video4linux option.
    This tells configure whether to compile ZoneMinder with Video4Linux support. Video4Linux is used
    to communicate with cameras that are directly connected to your system, normally using analog or
    USB video. If you are installing ZoneMinder on a system that only uses network cameras then you 
    can disable this support if the Video4Linux supports files are not present. Leaving it enabled
    has no performance penalty if it not being used.
    e.g. --enable-video4linux=yes or --disable-video4linux]])
)
if test "$ENABLE_V4L" = "yes"; then
    AC_DEFINE(OZ_V4L,1,"Whether to support the Video4Linux interface")
fi

ENABLE_MMAP=yes
AC_ARG_ENABLE(mmap,
    [  --enable-mmap=<yes|no> enable or disabled mapped memory versus shared memory, default enabled],
    [ENABLE_MMAP=$enable_mmap],
    AC_MSG_WARN([[You can call configure with the --enable-mmap=<yes|no> or --disable-mmap option.
    This tells configure whether to compile ZoneMinder with mmap support rather than IPC shared
    memory. This is a new feature that uses memory mapped into files which all processes can share.
    Memory mapping requires less configuration and is more flexible than shared memory but may
    slow down your system unless the mapped files are configured to reside on a fast or RAM based
    filesystem however this will not normally be the case.
    e.g. --enable-mmap=yes or --disable-mmap]])
)
if test "$ENABLE_MMAP" = "yes"; then
    AC_DEFINE(OZ_MEM_MAPPED,1,"Whether to use mapped rather than shared memory")
fi

ENABLE_DEBUG=yes
AC_ARG_ENABLE(debug,
    [  --enable-debug=<yes|no>    enable or disable debug, default enabled],
    [ENABLE_DEBUG=$enable_debug],
    AC_MSG_WARN([[You can call configure with the --enable-debug=<yes|no> or --disable-debug option.
    This tells configure whether to compile ZoneMinder with debug included. Although debug is included
    by default it is not output unless explicitly switched on elsewhere. These checks may induce a
    small penalty on performance and if you are after squeezing the maximum possible performance out
    of ZoneMinder you may use this switch to prevent debug from being compiled in.
    e.g. --enable-debug=yes or --disable-debug]])
)
if test "$ENABLE_DEBUG" != "yes"; then
    AC_DEFINE(OZ_DBG_OFF,1,"Whether debug is switched off and compiled out")
fi

ENABLE_CRASHTRACE=yes
AC_ARG_ENABLE(crashtrace,
    [  --enable-crashtrace=<yes|no> enable or disabled crash tracing, default enabled],
    [ENABLE_CRASHTRACE=$enable_crashtrace],
    AC_MSG_WARN([You can call configure with the --enable-crashtrace=<yes|no> or --disable-crashtrace option.
    This tells configure whether to compile ZoneMinder with crash tracing included. This allows a
    dump of the stack trace when a ZoneMinder binary crashes or is killed by an unexpected signal.
    Although this should work on most systems it does rely on un(or loosely) documented features and
    so should be regarded as experimental. If you experience problems compiling oz_signal.cpp or 
    ZoneMinder binaries fail to shut down correctly then you should probably disable this feature.
    e.g. --enable-crashtrace=yes or --disable-crashtrace])
)
if test "$ENABLE_CRASHTRACE" != "yes"; then
  AC_DEFINE(OZ_NO_CRASHTRACE,1,"Whether crash tracing is switched off and compiled out")
fi

# Compiler
AC_LANG_CPLUSPLUS

# Checks for programs.
AC_PROG_CXX
AC_PROG_CC
AC_PROG_INSTALL
AC_PROG_LN_S
AC_PROG_RANLIB
AC_PROG_MAKE_SET

# Checks for typedefs, structures, and compiler characteristics.
AC_HEADER_STDBOOL
AC_C_CONST
AC_TYPE_UID_T
AC_C_INLINE
AC_TYPE_MODE_T
AC_TYPE_SIZE_T
AC_HEADER_TIME
AC_STRUCT_TM
AC_TYPE_SIGNAL

AC_CHECK_TYPES(siginfo_t,,,[#include <signal.h>])
AC_CHECK_TYPES(struct sigcontext,,,[#include <signal.h>])
AC_CHECK_MEMBERS([struct sigcontext.eip],,,[#include <signal.h>])
AC_CHECK_TYPES(ucontext_t,,,[#include <signal.h>])

# Checks for library functions.
AC_PROG_GCC_TRADITIONAL
AC_FUNC_MALLOC
AC_FUNC_MMAP
AC_FUNC_SELECT_ARGTYPES
AC_FUNC_STAT
AC_FUNC_STRFTIME
AC_FUNC_STRTOD
AC_FUNC_VPRINTF
AC_CHECK_FUNCS([gethostbyname gethostname gettimeofday memmove memset mkdir munmap putenv select socket sqrt strcasecmp strchr strcspn strerror strncasecmp strrchr strsignal strspn strstr strtol strtoull])

# Checks for libraries.
<<<<<<< HEAD
AC_CHECK_LIB(z,compress,,)
AC_CHECK_LIB(jpeg,jpeg_start_compress,,AC_MSG_ERROR(zm requires libjpeg.a))
AC_CHECK_LIB(pthread,pthread_create,,AC_MSG_ERROR(zm requires libpthread.a))
AC_CHECK_LIB(dl,dlsym,,AC_MSG_ERROR(zm requires libdl.a))
=======
AC_CHECK_LIB(jpeg,jpeg_start_compress,,AC_MSG_ERROR(oz requires libjpeg.a))
AC_CHECK_LIB(pthread,pthread_create,,AC_MSG_ERROR(oz requires libpthread.a))
AC_CHECK_LIB(dl,dlsym,,AC_MSG_ERROR(oz requires libdl.a))
if test "$OZ_SSL_LIB" == "openssl"; then
AC_CHECK_LIB(crypto,MD5,,AC_MSG_WARN([libcrypto.a is required for authenticated streaming - use OZ_SSL_LIB option to select gnutls instead]))
else
AC_CHECK_HEADERS(gcrypt.h,,AC_MSG_WARN(oz requires libgcrypt headers to be installed for gnutls),)
AC_CHECK_LIB(gcrypt,gcry_check_version,,AC_MSG_WARN([libgcrypt.a is required for authenticated streaming - use OZ_SSL_LIB option to select openssl instead]))
AC_CHECK_LIB(gnutls-openssl,MD5,,AC_MSG_WARN([gnutls-openssl.a is required for authenticated streaming - use OZ_SSL_LIB option to select openssl instead]))
fi
AC_CHECK_LIB(z,zlibVersion)
>>>>>>> ac9b99f9
AC_CHECK_LIB(x264,x264_predict_16x16_init)
AC_CHECK_LIB(avcore,av_image_copy,,)
AC_CHECK_LIB(avutil,av_malloc,,AC_MSG_ERROR(libavutil.a is required - please install ffmpeg development libraries))
AC_CHECK_LIB(avfilter,avfilter_register_all,,AC_MSG_ERROR(libavfilter.a is required - please install ffmpeg development libraries))
AC_CHECK_LIB(avdevice,avdevice_register_all,,AC_MSG_ERROR(libavdevice.a is required - please install ffmpeg development libraries))
AC_CHECK_LIB(avcodec,av_init_packet,,AC_MSG_ERROR(libavcodec.a is required - please install ffmpeg development libraries))
AC_CHECK_LIB(avformat,av_register_all,,AC_MSG_ERROR(libavformat.a is required - please install ffmpeg development libraries))
AC_CHECK_LIB(swscale,sws_scale,,AC_MSG_ERROR(libswscale.a is required - please install ffmpeg development libraries))
AC_CHECK_LIB(swresample,swr_init,,)

# Checks for header files.
AC_FUNC_ALLOCA
AC_HEADER_STDC
AC_CHECK_HEADERS([fcntl.h limits.h memory.h netdb.h netinet/in.h stddef.h stdlib.h string.h strings.h sys/ioctl.h sys/param.h sys/socket.h sys/time.h syslog.h unistd.h values.h])
AC_CHECK_HEADERS(linux/videodev2.h,,AC_MSG_WARN(oz requires Video4Linux2 to be installed for V4L2 support))
AC_CHECK_HEADERS(jpeglib.h,,AC_MSG_ERROR(oz requires libjpeg headers to be installed),)
AC_CHECK_HEADERS(libavutil/avutil.h,,,)
AC_CHECK_HEADERS(libavcodec/avcodec.h,,,)
AC_CHECK_HEADERS(libavformat/avformat.h,,,)
AC_CHECK_HEADERS(libswscale/swscale.h,,,)
if test "$ENABLE_MMAP" = "yes"; then
AC_CHECK_HEADERS(sys/mman.h,,,)
AC_CHECK_HEADERS(fcntl.h,,,)
else
AC_CHECK_HEADERS(sys/ipc.h,,,)
AC_CHECK_HEADERS(sys/shm.h,,,)
fi
AC_CHECK_HEADERS(zlib.h,,,)

AC_CHECK_DECLS(round,,,[#include <math.h>])
<<<<<<< HEAD
=======
if test "$OZ_SSL_LIB" == "openssl"; then
AC_CHECK_DECLS(MD5,,AC_MSG_ERROR([oz requires openssl/md5.h - use OZ_SSL_LIB option to select gnutls instead]),[#include <stdlib.h>
#include <openssl/md5.h>])
else
AC_CHECK_DECLS(MD5,,AC_MSG_ERROR([oz requires gnutls/openssl.h - use OZ_SSL_LIB option to select openssl instead]),[#include <stdlib.h>
#include <gnutls/openssl.h>])
fi
>>>>>>> ac9b99f9
AC_CHECK_DECLS(backtrace,,,[#include <execinfo.h>])

AC_SUBST(CPPFLAGS)
AC_SUBST(LDFLAGS)

AC_DEFINE_DIR([BINDIR],[bindir],[Expanded binary directory])
AC_DEFINE_DIR([LIBDIR],[libdir],[Expanded library directory])
AC_SUBST(OZ_PID,"$OZ_RUNDIR/oz.pid")
AC_DEFINE_DIR([SYSCONFDIR],[sysconfdir],[Expanded configuration directory])
AC_SUBST(OZ_CONFIG,"$SYSCONFDIR/oz.conf")

AC_CONFIG_FILES([
    Makefile
    src/Makefile
    src/libgen/Makefile
    src/libimg/Makefile
    src/base/Makefile
    src/base/ozConfig.h
    src/consumers/Makefile
    src/encoders/Makefile
    src/processors/Makefile
    src/protocols/Makefile
    src/providers/Makefile
    src/examples/Makefile
])

AC_OUTPUT<|MERGE_RESOLUTION|>--- conflicted
+++ resolved
@@ -16,51 +16,9 @@
 if test "$OZ_USER" == ""; then
     AC_SUBST(OZ_USER,[zoneminder])
 fi
-<<<<<<< HEAD
 AC_ARG_VAR(ZM_RUNDIR,[Location of transient process files, default /var/run/zm])
-if test "$ZM_RUNDIR" == ""; then
-    AC_SUBST(ZM_RUNDIR,[/var/run/zm])
-=======
-AC_ARG_VAR(OZ_WEB_DIR,[Location to install web GUI html files, default /opt/oz2/web/html])
-if test "$OZ_WEB_DIR" == ""; then
-    AC_SUBST(OZ_WEB_DIR,$prefix/web/html)
-fi
-AC_ARG_VAR(OZ_CGI_DIR,[Location to install web GUI cgi files, default /opt/oz2/web/cgi-bin])
-if test "$OZ_CGI_DIR" == ""; then
-    AC_SUBST(OZ_CGI_DIR,$prefix/web/cgi-bin)
-fi
-AC_ARG_VAR(OZ_WEB_HOST,[Hostname for virtual hosting, default current host name])
-if test "$OZ_WEB_HOST" == ""; then
-    AC_SUBST(OZ_WEB_HOST,`hostname`)
-fi
-AC_ARG_VAR(OZ_DB_HOST,[Hostname where ZoneMinder database located, default localhost])
-if test "$OZ_DB_HOST" == ""; then
-    AC_SUBST(OZ_DB_HOST,[localhost])
-fi
-AC_ARG_VAR(OZ_DB_NAME,[Name of ZoneMinder database, default oz])
-if test "$OZ_DB_NAME" == ""; then
-    AC_SUBST(OZ_DB_NAME,[oz])
-fi
-AC_ARG_VAR(OZ_DB_USER,[Name of ZoneMinder database user, default ozuser])
-if test "$OZ_DB_USER" == ""; then
-    AC_SUBST(OZ_DB_USER,[ozuser])
-fi
-AC_ARG_VAR(OZ_DB_PASS,[Password of ZoneMinder database user, default ozpass])
-if test "$OZ_DB_PASS" == ""; then
-    AC_SUBST(OZ_DB_PASS,[ozpass])
-fi
-AC_ARG_VAR(OZ_SSL_LIB,[Library to use for ssl functions, default gnutls])
-if test "$OZ_SSL_LIB" == ""; then
-    AC_SUBST(OZ_SSL_LIB,gnutls)
-fi
-AC_ARG_VAR(OZ_MYSQL_ENGINE,[MySQL engine to use with database, default MyISAM])
-if test "$OZ_MYSQL_ENGINE" == ""; then
-    AC_SUBST(OZ_MYSQL_ENGINE,MyISAM)
-fi
-AC_ARG_VAR(OZ_RUNDIR,[Location of transient process files, default /var/run/oz])
 if test "$OZ_RUNDIR" == ""; then
     AC_SUBST(OZ_RUNDIR,[/var/run/oz])
->>>>>>> ac9b99f9
 fi
 AC_ARG_VAR(OZ_TMPDIR,[Location of temporary files, default /tmp/oz])
 if test "$OZ_TMPDIR" == ""; then
@@ -70,13 +28,6 @@
 if test "$OZ_LOGDIR" == ""; then
     AC_SUBST(OZ_LOGDIR,[/var/log/oz])
 fi
-<<<<<<< HEAD
-=======
-AC_ARG_VAR(OZ_LIBARCH,[Architecture specific library path, default lib, try lib64 on 64 bit systems])
-if test "$OZ_LIBARCH" == ""; then
-    AC_SUBST(OZ_LIBARCH,[/lib])
-fi
->>>>>>> ac9b99f9
 
 ENABLE_V4L=yes
 AC_ARG_ENABLE(video4linux,
@@ -180,24 +131,10 @@
 AC_CHECK_FUNCS([gethostbyname gethostname gettimeofday memmove memset mkdir munmap putenv select socket sqrt strcasecmp strchr strcspn strerror strncasecmp strrchr strsignal strspn strstr strtol strtoull])
 
 # Checks for libraries.
-<<<<<<< HEAD
 AC_CHECK_LIB(z,compress,,)
 AC_CHECK_LIB(jpeg,jpeg_start_compress,,AC_MSG_ERROR(zm requires libjpeg.a))
 AC_CHECK_LIB(pthread,pthread_create,,AC_MSG_ERROR(zm requires libpthread.a))
 AC_CHECK_LIB(dl,dlsym,,AC_MSG_ERROR(zm requires libdl.a))
-=======
-AC_CHECK_LIB(jpeg,jpeg_start_compress,,AC_MSG_ERROR(oz requires libjpeg.a))
-AC_CHECK_LIB(pthread,pthread_create,,AC_MSG_ERROR(oz requires libpthread.a))
-AC_CHECK_LIB(dl,dlsym,,AC_MSG_ERROR(oz requires libdl.a))
-if test "$OZ_SSL_LIB" == "openssl"; then
-AC_CHECK_LIB(crypto,MD5,,AC_MSG_WARN([libcrypto.a is required for authenticated streaming - use OZ_SSL_LIB option to select gnutls instead]))
-else
-AC_CHECK_HEADERS(gcrypt.h,,AC_MSG_WARN(oz requires libgcrypt headers to be installed for gnutls),)
-AC_CHECK_LIB(gcrypt,gcry_check_version,,AC_MSG_WARN([libgcrypt.a is required for authenticated streaming - use OZ_SSL_LIB option to select openssl instead]))
-AC_CHECK_LIB(gnutls-openssl,MD5,,AC_MSG_WARN([gnutls-openssl.a is required for authenticated streaming - use OZ_SSL_LIB option to select openssl instead]))
-fi
-AC_CHECK_LIB(z,zlibVersion)
->>>>>>> ac9b99f9
 AC_CHECK_LIB(x264,x264_predict_16x16_init)
 AC_CHECK_LIB(avcore,av_image_copy,,)
 AC_CHECK_LIB(avutil,av_malloc,,AC_MSG_ERROR(libavutil.a is required - please install ffmpeg development libraries))
@@ -228,16 +165,6 @@
 AC_CHECK_HEADERS(zlib.h,,,)
 
 AC_CHECK_DECLS(round,,,[#include <math.h>])
-<<<<<<< HEAD
-=======
-if test "$OZ_SSL_LIB" == "openssl"; then
-AC_CHECK_DECLS(MD5,,AC_MSG_ERROR([oz requires openssl/md5.h - use OZ_SSL_LIB option to select gnutls instead]),[#include <stdlib.h>
-#include <openssl/md5.h>])
-else
-AC_CHECK_DECLS(MD5,,AC_MSG_ERROR([oz requires gnutls/openssl.h - use OZ_SSL_LIB option to select openssl instead]),[#include <stdlib.h>
-#include <gnutls/openssl.h>])
-fi
->>>>>>> ac9b99f9
 AC_CHECK_DECLS(backtrace,,,[#include <execinfo.h>])
 
 AC_SUBST(CPPFLAGS)
