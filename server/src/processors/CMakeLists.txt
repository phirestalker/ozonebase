--- conflicted
+++ resolved
@@ -1,25 +1,15 @@
 # CMakeLists.txt for the ozone processors subfolder
 
 set(OZ_PROCESSORS_SRC_FILES
-<<<<<<< HEAD
-    ozAVFilter.cpp ozDelayBuffer.cpp ozFaceDetector.cpp ozFilterSwapUV.cpp ozImageConvert.cpp
-=======
-    ozDelayBuffer.cpp ozFaceDetector.cpp ozFilterSwapUV.cpp ozImageConvert.cpp ozImageScale.cpp
->>>>>>> 929e060f
+    ozAVFilter.cpp ozDelayBuffer.cpp ozFaceDetector.cpp ozFilterSwapUV.cpp ozImageConvert.cpp ozImageScale.cpp
     ozImageTimestamper.cpp ozMotionDetector.cpp ozMatrixVideo.cpp
     ozRateLimiter.cpp ozSignalChecker.cpp ozVideoFilter.cpp
    )
 
 set(OZ_PROCESSORS_HDR_FILES
-<<<<<<< HEAD
-    ozAVFilter.h ozDelayBuffer.h ozFaceDetector.h ozFilterSwapUV.h ozImageConvert.h
+    ozAVFilter.h ozDelayBuffer.h ozFaceDetector.h ozFilterSwapUV.h ozImageConvert.h ozImageScale.h
     ozImageTimestamper.h ozMotionDetector.h ozMatrixVideo.h
     ozRateLimiter.h ozSignalChecker.h ozVideoFilter.h
-=======
-    ozDelayBuffer.h ozFaceDetector.h ozFilterSwapUV.h ozImageConvert.h ozImageTimestamper.h ozImageScale.h
-    ozMotionDetector.h ozMatrixVideo.h ozRateLimiter.h ozSignalChecker.h
-    ozVideoFilter.h
->>>>>>> 929e060f
    )
 
 add_library(processors STATIC ${OZ_PROCESSORS_SRC_FILES} ${OZ_PROCESSORS_HDR_FILES})
